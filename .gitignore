--- conflicted
+++ resolved
@@ -33,10 +33,5 @@
 benchmarks/results/
 .pytest_cache/
 
-<<<<<<< HEAD
-# VS Code editor
-.vscode
-=======
 # VSCode
-.vscode/
->>>>>>> 1e8a873a
+.vscode/